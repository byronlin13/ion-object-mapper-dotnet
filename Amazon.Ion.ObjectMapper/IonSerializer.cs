﻿using System;
using System.IO;
using System.Linq;
using Amazon.IonDotnet;
using Amazon.IonDotnet.Builders;
using static Amazon.Ion.ObjectMapper.IonSerializationFormat;

namespace Amazon.Ion.ObjectMapper
{
    public interface IonSerializer<T>
    {
        void Serialize(IIonWriter writer, T item);
        T Deserialize(IIonReader reader);
    }

    public interface IonSerializationContext
    {

    }

    public enum IonSerializationFormat 
    {
        BINARY,
        TEXT, 
        PRETTY_TEXT
    }

    public interface IonReaderFactory
    {
        IIonReader Create(Stream stream);
    }

    public class DefaultIonReaderFactory : IonReaderFactory
    {
        public IIonReader Create(Stream stream)
        {
            return IonReaderBuilder.Build(stream, new ReaderOptions {Format = ReaderFormat.Detect});
        }
    }
    
    public interface IonWriterFactory
    {
        IIonWriter Create(Stream stream);
    }

    public class DefaultIonWriterFactory : IonWriterFactory
    {
        private IonSerializationFormat format = TEXT;

        public DefaultIonWriterFactory()
        {
        }

        public DefaultIonWriterFactory(IonSerializationFormat format)
        {
            this.format = format;
        }

        public IIonWriter Create(Stream stream)
        {
            switch (format)
            {
                case BINARY:
                    return IonBinaryWriterBuilder.Build(stream);
                case TEXT:
                    return IonTextWriterBuilder.Build(new StreamWriter(stream));
                case PRETTY_TEXT:
                    return IonTextWriterBuilder.Build(new StreamWriter(stream),
                        new IonTextOptions {PrettyPrint = true});
                default:
                    throw new InvalidOperationException($"Format {format} not supported");
            }
        }
    }

    public interface ObjectFactory
    {
        object Create(IonSerializationOptions options, IIonReader reader, Type targetType);
    }

    public class DefaultObjectFactory : ObjectFactory
    {
        public object Create(IonSerializationOptions options, IIonReader reader, Type targetType)
        {
            var annotations = reader.GetTypeAnnotations();
            if (annotations.Length > 0)
            {
                var typeName = annotations[0];
                var assemblyName = options.AnnotatedTypeAssemblies.First(a => Type.GetType(FullName(typeName, a)) != null);
                return Activator.CreateInstance(Type.GetType(FullName(typeName, assemblyName)));
            }
            return Activator.CreateInstance(targetType);
        }

        private string FullName(string typeName, string assemblyName)
        {
            return typeName + ", " + assemblyName;
        }
    }

    public class IonSerializationOptions
    {
        public IonPropertyNamingConvention NamingConvention { get; init; } = new CamelCaseNamingConvention();
        public IonSerializationFormat Format { get; init; } = TEXT;
        public readonly int MaxDepth;
        public bool AnnotateGuids { get; init; } = false;

        public bool IncludeFields { get; init; } = false;
        public bool IgnoreNulls { get; init; } = false;
        public bool IgnoreReadOnlyFields { get; init; } = false;
<<<<<<< HEAD
        public bool IgnoreReadOnlyProperties { get; init; } = false;
        public readonly bool PropertyNameCaseInsensitive;
=======
        public readonly bool IgnoreReadOnlyProperties;
        public bool PropertyNameCaseInsensitive { get; init; } = false;
>>>>>>> f34b9de5
        public bool IgnoreDefaults { get; init; } = false;
        public bool IncludeTypeInformation { get; init; } = false;
        public TypeAnnotationPrefix TypeAnnotationPrefix { get; init; } = new NamespaceTypeAnnotationPrefix();

        public TypeAnnotationName TypeAnnotationName { get; init; } = new ClassNameTypeAnnotationName();

        public AnnotationConvention AnnotationConvention { get; init; } = new DefaultAnnotationConvention();

        public TypeAnnotator TypeAnnotator { get; init; } = new DefaultTypeAnnotator();

        public IonReaderFactory ReaderFactory { get; init; } = new DefaultIonReaderFactory();
        public IonWriterFactory WriterFactory { get; init; } = new DefaultIonWriterFactory();

        public ObjectFactory ObjectFactory { get; init; } = new DefaultObjectFactory();
        public string[] AnnotatedTypeAssemblies { get; init; } = new string[] {};

        public readonly bool PermissiveMode;
    }

    public interface IonSerializerFactory<T, TContext> where TContext : IonSerializationContext
    {
        public IonSerializer<T> create(IonSerializationOptions options, TContext context);
    }

    public class IonSerializer
    {
        private readonly IonSerializationOptions options;

        public IonSerializer() : this(new IonSerializationOptions())
        {

        }

        public IonSerializer(IonSerializationOptions options)
        {
            this.options = options;
        }

        public Stream Serialize<T>(T item)
        {
            var stream = new MemoryStream();
            Serialize(stream, item);
            stream.Position = 0;
            return stream;
        }

        public void Serialize<T>(Stream stream, T item)
        {
            IIonWriter writer = options.WriterFactory.Create(stream);
            Serialize(writer, item);
            writer.Finish();
            writer.Flush();
        }

        public void Serialize<T>(IIonWriter writer, T item)
        {
            if (item == null)
            {
                new IonNullSerializer().Serialize(writer, (object)null);
                return;
            }

            if (item is bool)
            {
                new IonBooleanSerializer().Serialize(writer, Convert.ToBoolean(item));
                return;
            }

            if (item is int)
            {
                new IonIntSerializer().Serialize(writer, Convert.ToInt32(item));
                return;
            }

            if (item is long)
            {
                new IonLongSerializer().Serialize(writer, Convert.ToInt64(item));
                return;
            }

            if (item is float)
            {
                new IonFloatSerializer().Serialize(writer, Convert.ToSingle(item));
                return;
            }

            if (item is double)
            {
                new IonDoubleSerializer().Serialize(writer, Convert.ToDouble(item));
                return;
            }

            if (item is decimal)
            {
                new IonDecimalSerializer().Serialize(writer, Convert.ToDecimal(item));
                return;
            }

            if (item is BigDecimal)
            {
                new IonBigDecimalSerializer().Serialize(writer, (BigDecimal)(object)item);
                return;
            }

            if (item is byte[])
            {
                new IonByteArraySerializer().Serialize(writer, (byte[])(object)item);
                return;
            }

            if (item is string)
            {
                new IonStringSerializer().Serialize(writer, item as string);
                return;
            }

            if (item is SymbolToken)
            {
                new IonSymbolSerializer().Serialize(writer, (SymbolToken)(object)item);
                return;
            }

            if (item is DateTime)
            {
                new IonDateTimeSerializer().Serialize(writer, (DateTime)(object)item);
                return;
            }

            if (item is System.Collections.IList) 
            {
                NewIonListSerializer(item.GetType()).Serialize(writer, (System.Collections.IList)(object)item);
                return;
            }

            if (item is Guid) 
            {
                new IonGuidSerializer(options).Serialize(writer, (Guid)(object)item);
                return;
            }

            if (item is object) 
            {
                new IonObjectSerializer(this, options, item.GetType()).Serialize(writer, item);
                return;
            }

            throw new NotSupportedException("Do not know how to serialize type " + typeof(T));
        }

        private IonListSerializer NewIonListSerializer(Type listType) 
        {
            if (listType.IsArray)
            {
                return new IonListSerializer(this, listType, listType.GetElementType());
            }
            
            if (listType.IsAssignableTo(typeof(System.Collections.IList)))
            {
                if (listType.IsGenericType)
                {
                    return new IonListSerializer(this, listType, listType.GetGenericArguments()[0]);
                }
                return new IonListSerializer(this, listType);
            }
            
            throw new NotSupportedException("Encountered an Ion list but the desired deserialized type was not an IList, it was: " + listType);
        }


        public T Deserialize<T>(Stream stream)
        {
            return Deserialize<T>(options.ReaderFactory.Create(stream));
        }

        public object Deserialize(IIonReader reader, Type type)
        {
            return Deserialize(reader, type, reader.MoveNext());
        }

        public object Deserialize(IIonReader reader, Type type, IonType ionType)
        {
            if (ionType == IonType.None || ionType == IonType.Null)
            {
                return new IonNullSerializer().Deserialize(reader);
            }

            if (ionType == IonType.Bool)
            {
                return new IonBooleanSerializer().Deserialize(reader);
            }

            if (ionType == IonType.Int)
            {
                if (reader.GetTypeAnnotations().Any(s => s.Equals(IonLongSerializer.ANNOTATION)))
                {
                    return new IonLongSerializer().Deserialize(reader);
                }
                return new IonIntSerializer().Deserialize(reader);
            }

            if (ionType == IonType.Float)
            {
                if (reader.GetTypeAnnotations().Any(s => s.Equals(IonFloatSerializer.ANNOTATION)))
                {
                    return new IonFloatSerializer().Deserialize(reader);
                }
                return new IonDoubleSerializer().Deserialize(reader);
            }

            if (ionType == IonType.Decimal)
            {
                if (reader.GetTypeAnnotations().Any(s => s.Equals(IonDecimalSerializer.ANNOTATION)))
                {
                    return new IonDecimalSerializer().Deserialize(reader);
                }
                return new IonBigDecimalSerializer().Deserialize(reader);
            }

            if (ionType == IonType.Blob) 
            {
                if (reader.GetTypeAnnotations().Any(s => s.Equals(IonGuidSerializer.ANNOTATION))
                    || type.IsAssignableTo(typeof(Guid)))
                {
                    return new IonGuidSerializer(options).Deserialize(reader);
                }
                return new IonByteArraySerializer().Deserialize(reader);
            }

            if (ionType == IonType.String) 
            {
                return new IonStringSerializer().Deserialize(reader);
            }

            if (ionType == IonType.Symbol) 
            {
                return new IonSymbolSerializer().Deserialize(reader);
            }

            if (ionType == IonType.Timestamp) 
            {
                return new IonDateTimeSerializer().Deserialize(reader);
            }

            if (ionType == IonType.Clob) 
            {
                return new IonClobSerializer().Deserialize(reader);
            }

            if (ionType == IonType.List) 
            {
                return NewIonListSerializer(type).Deserialize(reader);
            }

            if (ionType == IonType.Struct) 
            {
                return new IonObjectSerializer(this, options, type).Deserialize(reader);
            }

            throw new NotSupportedException("Don't know how to Deserialize this Ion data. Last IonType was: " + ionType);
        }

        public T Deserialize<T>(IIonReader reader)
        {
            return (T) Deserialize(reader, typeof(T));
        }
    }
}
<|MERGE_RESOLUTION|>--- conflicted
+++ resolved
@@ -108,13 +108,8 @@
         public bool IncludeFields { get; init; } = false;
         public bool IgnoreNulls { get; init; } = false;
         public bool IgnoreReadOnlyFields { get; init; } = false;
-<<<<<<< HEAD
         public bool IgnoreReadOnlyProperties { get; init; } = false;
-        public readonly bool PropertyNameCaseInsensitive;
-=======
-        public readonly bool IgnoreReadOnlyProperties;
         public bool PropertyNameCaseInsensitive { get; init; } = false;
->>>>>>> f34b9de5
         public bool IgnoreDefaults { get; init; } = false;
         public bool IncludeTypeInformation { get; init; } = false;
         public TypeAnnotationPrefix TypeAnnotationPrefix { get; init; } = new NamespaceTypeAnnotationPrefix();
@@ -381,4 +376,4 @@
             return (T) Deserialize(reader, typeof(T));
         }
     }
-}
+}