﻿using System;
using System.Collections;
using System.Collections.Generic;
using System.IO;
using System.Linq;
using Amazon.IonDotnet;
using Amazon.IonDotnet.Builders;
using static Amazon.Ion.ObjectMapper.IonSerializationFormat;

namespace Amazon.Ion.ObjectMapper
{
    public interface IonSerializer<T>
    {
        void Serialize(IIonWriter writer, T item);
        T Deserialize(IIonReader reader);
    }

    public interface IonSerializationContext
    {

    }

    public enum IonSerializationFormat 
    {
        BINARY,
        TEXT, 
        PRETTY_TEXT
    }

    public interface IonReaderFactory
    {
        IIonReader Create(Stream stream);
    }

    public class DefaultIonReaderFactory : IonReaderFactory
    {
        public IIonReader Create(Stream stream)
        {
            return IonReaderBuilder.Build(stream, new ReaderOptions {Format = ReaderFormat.Detect});
        }
    }
    
    public interface IonWriterFactory
    {
        IIonWriter Create(Stream stream);
    }

    public class DefaultIonWriterFactory : IonWriterFactory
    {
        private IonSerializationFormat format = TEXT;

        public DefaultIonWriterFactory()
        {
        }

        public DefaultIonWriterFactory(IonSerializationFormat format)
        {
            this.format = format;
        }

        public IIonWriter Create(Stream stream)
        {
            switch (format)
            {
                case BINARY:
                    return IonBinaryWriterBuilder.Build(stream);
                case TEXT:
                    return IonTextWriterBuilder.Build(new StreamWriter(stream));
                case PRETTY_TEXT:
                    return IonTextWriterBuilder.Build(new StreamWriter(stream),
                        new IonTextOptions {PrettyPrint = true});
                default:
                    throw new InvalidOperationException($"Format {format} not supported");
            }
        }
    }

    public interface ObjectFactory
    {
        object Create(IonSerializationOptions options, IIonReader reader, Type targetType);
    }

    public class DefaultObjectFactory : ObjectFactory
    {
        public object Create(IonSerializationOptions options, IIonReader reader, Type targetType)
        {
            var annotations = reader.GetTypeAnnotations();
            if (annotations.Length > 0)
            {
                var typeName = annotations[0];
                var assemblyName = options.AnnotatedTypeAssemblies.First(a => Type.GetType(FullName(typeName, a)) != null);
                return Activator.CreateInstance(Type.GetType(FullName(typeName, assemblyName)));
            }
            return Activator.CreateInstance(targetType);
        }

        private string FullName(string typeName, string assemblyName)
        {
            return typeName + ", " + assemblyName;
        }
    }

    public class IonSerializationOptions
    {
        public IonPropertyNamingConvention NamingConvention { get; init; } = new CamelCaseNamingConvention();
        public IonSerializationFormat Format { get; init; } = TEXT;
        public int MaxDepth { get; init; } = 64;
        public bool AnnotateGuids { get; init; } = false;

        public bool IncludeFields { get; init; } = false;
        public bool IgnoreNulls { get; init; } = false;
        public bool IgnoreReadOnlyFields { get; init; } = false;
        public readonly bool IgnoreReadOnlyProperties;
        public bool PropertyNameCaseInsensitive { get; init; } = false;
        public bool IgnoreDefaults { get; init; } = false;
        public bool IncludeTypeInformation { get; init; } = false;
        public TypeAnnotationPrefix TypeAnnotationPrefix { get; init; } = new NamespaceTypeAnnotationPrefix();

        public TypeAnnotationName TypeAnnotationName { get; init; } = new ClassNameTypeAnnotationName();

        public AnnotationConvention AnnotationConvention { get; init; } = new DefaultAnnotationConvention();

        public TypeAnnotator TypeAnnotator { get; init; } = new DefaultTypeAnnotator();

        public IonReaderFactory ReaderFactory { get; init; } = new DefaultIonReaderFactory();
        public IonWriterFactory WriterFactory { get; init; } = new DefaultIonWriterFactory();

        public ObjectFactory ObjectFactory { get; init; } = new DefaultObjectFactory();
        public string[] AnnotatedTypeAssemblies { get; init; } = new string[] {};

        public readonly bool PermissiveMode;

        public Dictionary<Type, dynamic> IonSerializers { get; init; }
    }

    public interface IonSerializerFactory<T, TContext> where TContext : IonSerializationContext
    {
        public IonSerializer<T> create(IonSerializationOptions options, TContext context);
    }

    public class IonSerializer
    {
        internal readonly IonSerializationOptions options;
        private Dictionary<Type, dynamic> primitiveSerializers { get; init; }
        private IonNullSerializer nullSerializer { get; init; }
        private IonClobSerializer clobSerializer { get; init; }
        private IonListSerializer listSerializer { get; init; }
        private IonObjectSerializer objectSerializer { get; init; }

        public IonSerializer() : this(new IonSerializationOptions())
        {
        }

        public IonSerializer(IonSerializationOptions options)
        {
            this.options = options;
            this.primitiveSerializers = new Dictionary<Type, dynamic>()
            {
                {typeof(bool), new IonBooleanSerializer()},
                {typeof(string), new IonStringSerializer()},
                {typeof(byte[]), new IonByteArraySerializer()},
                {typeof(int), new IonIntSerializer()},
                {typeof(long), new IonLongSerializer()},
                {typeof(float), new IonFloatSerializer()},
                {typeof(double), new IonDoubleSerializer()},
                {typeof(decimal), new IonDecimalSerializer()},
                {typeof(BigDecimal), new IonBigDecimalSerializer()},
                {typeof(SymbolToken), new IonSymbolSerializer()},
                {typeof(DateTime), new IonDateTimeSerializer()},
                {typeof(Guid), new IonGuidSerializer(this.options.AnnotateGuids)},
            };
            this.nullSerializer = new IonNullSerializer();
            this.clobSerializer = new IonClobSerializer();
            this.listSerializer = new IonListSerializer(this);
            this.objectSerializer = new IonObjectSerializer(this);

            if (this.options.IonSerializers != null)
            {
                foreach (var serializer in this.options.IonSerializers)
                {
                    if (ValidateCustomSerializer(serializer.Key, serializer.Value))
                    {
                        this.primitiveSerializers[serializer.Key] = serializer.Value;
                    }
                    else
                    {
                        throw new NotSupportedException($"Custom serializer does not satisfy IonSerializer<{serializer.Key}> interface");
                    }
                }
            }
        }

        public Stream Serialize<T>(T item)
        {
            var stream = new MemoryStream();
            Serialize(stream, item);
            stream.Position = 0;
            return stream;
        }

        public void Serialize<T>(Stream stream, T item)
        {
            IIonWriter writer = options.WriterFactory.Create(stream);
            Serialize(writer, item);
            writer.Finish();
            writer.Flush();
        }

        public void Serialize<T>(IIonWriter writer, T item)
        {
            if (item == null)
            {
                this.nullSerializer.Serialize(writer, null);
                return;
            }

            Type type = item.GetType();
            if (this.primitiveSerializers.ContainsKey(type))
            {
                this.SerializePrimitive(type, writer, item);
                return;
            }

            if (item is IList)
            {
                this.listSerializer.SetListType(type);
                this.listSerializer.Serialize(writer, item);
                return;
            }
<<<<<<< HEAD
=======

            if (item is long)
            {
                new IonLongSerializer().Serialize(writer, Convert.ToInt64(item));
                return;
            }

            if (item is float)
            {
                new IonFloatSerializer().Serialize(writer, Convert.ToSingle(item));
                return;
            }

            if (item is double)
            {
                new IonDoubleSerializer().Serialize(writer, Convert.ToDouble(item));
                return;
            }

            if (item is decimal)
            {
                new IonDecimalSerializer().Serialize(writer, Convert.ToDecimal(item));
                return;
            }

            if (item is BigDecimal)
            {
                new IonBigDecimalSerializer().Serialize(writer, (BigDecimal)(object)item);
                return;
            }

            if (item is byte[])
            {
                new IonByteArraySerializer().Serialize(writer, (byte[])(object)item);
                return;
            }

            if (item is string)
            {
                new IonStringSerializer().Serialize(writer, item as string);
                return;
            }

            if (item is SymbolToken)
            {
                new IonSymbolSerializer().Serialize(writer, (SymbolToken)(object)item);
                return;
            }

            if (item is DateTime)
            {
                new IonDateTimeSerializer().Serialize(writer, (DateTime)(object)item);
                return;
            }

            if (item is System.Collections.IList) 
            {
                NewIonListSerializer(item.GetType()).Serialize(writer, (System.Collections.IList)(object)item);
                return;
            }

            if (item is Guid) 
            {
                new IonGuidSerializer(options).Serialize(writer, (Guid)(object)item);
                return;
            }

            if (item is object) 
            {
                new IonObjectSerializer(this, options, item.GetType()).Serialize(writer, item);
                return;
            }

            throw new NotSupportedException($"Do not know how to serialize type {typeof(T)}");
        }

        private IonListSerializer NewIonListSerializer(Type listType) 
        {
            if (listType.IsArray)
            {
                return new IonListSerializer(this, listType, listType.GetElementType());
            }
>>>>>>> 3a39d51d
            
            if (item is object)
            {
                this.objectSerializer.targetType = type;
                this.objectSerializer.Serialize(writer, item);
                return;
            }
            
            throw new NotSupportedException($"Do not know how to serialize type {typeof(T)}");
        }

        public T Deserialize<T>(Stream stream)
        {
            return Deserialize<T>(options.ReaderFactory.Create(stream));
        }

        public object Deserialize(IIonReader reader, Type type)
        {
            return Deserialize(reader, type, reader.MoveNext());
        }

        public object Deserialize(IIonReader reader, Type type, IonType ionType)
        {
            if (reader.CurrentDepth > this.options.MaxDepth)
            {
                return null;
            }

            if (ionType == IonType.None || ionType == IonType.Null)
            {
                return this.nullSerializer.Deserialize(reader);
            }

            if (ionType == IonType.Bool)
            {
                return this.primitiveSerializers[typeof(bool)].Deserialize(reader);
            }

            if (ionType == IonType.Int)
            {
                if (reader.GetTypeAnnotations().Any(s => s.Equals(IonLongSerializer.ANNOTATION)))
                {
                    return this.primitiveSerializers[typeof(long)].Deserialize(reader);
                }
                return this.primitiveSerializers[typeof(int)].Deserialize(reader);
            }

            if (ionType == IonType.Float)
            {
                if (reader.GetTypeAnnotations().Any(s => s.Equals(IonFloatSerializer.ANNOTATION)))
                {
                    return this.primitiveSerializers[typeof(float)].Deserialize(reader);
                }
                return this.primitiveSerializers[typeof(double)].Deserialize(reader);
            }

            if (ionType == IonType.Decimal)
            {
                if (reader.GetTypeAnnotations().Any(s => s.Equals(IonDecimalSerializer.ANNOTATION)))
                {
                    return this.primitiveSerializers[typeof(decimal)].Deserialize(reader);
                }
                return this.primitiveSerializers[typeof(BigDecimal)].Deserialize(reader);
            }

            if (ionType == IonType.Blob) 
            {
                if (reader.GetTypeAnnotations().Any(s => s.Equals(IonGuidSerializer.ANNOTATION))
                    || type.IsAssignableTo(typeof(Guid)))
                {
                    return this.primitiveSerializers[typeof(Guid)].Deserialize(reader);
                }
                return this.primitiveSerializers[typeof(byte[])].Deserialize(reader);
            }

            if (ionType == IonType.String) 
            {
                return this.primitiveSerializers[typeof(string)].Deserialize(reader);
            }

            if (ionType == IonType.Symbol) 
            {
                return this.primitiveSerializers[typeof(SymbolToken)].Deserialize(reader);
            }

            if (ionType == IonType.Timestamp) 
            {
                return this.primitiveSerializers[typeof(DateTime)].Deserialize(reader);
            }

            if (ionType == IonType.Clob) 
            {
                return this.clobSerializer.Deserialize(reader);
            }

            if (ionType == IonType.List) 
            {
                this.listSerializer.SetListType(type);
                return this.listSerializer.Deserialize(reader);
            }

            if (ionType == IonType.Struct) 
            {
                this.objectSerializer.targetType = type;
                return this.objectSerializer.Deserialize(reader);
            }

            throw new NotSupportedException($"Data with Ion type {ionType} is not supported for deserialization");
        }

        public T Deserialize<T>(IIonReader reader)
        {
            return (T) Deserialize(reader, typeof(T));
        }
        
        private bool ValidateCustomSerializer(Type type, dynamic serializer)
        {
            if (!this.primitiveSerializers.ContainsKey(type))
            {
                throw new NotSupportedException($"Custom serializer for {type} is not supported");
            }
            
            if (type == typeof(bool))
                return serializer is IonSerializer<bool>;

            if (type == typeof(string))
                return serializer is IonSerializer<string>;

            if (type == typeof(byte[]))
                return serializer is IonSerializer<byte[]>;

            if (type == typeof(int))
                return serializer is IonSerializer<int>;

            if (type == typeof(long))
                return serializer is IonSerializer<long>;

            if (type == typeof(float))
                return serializer is IonSerializer<float>;

            if (type == typeof(double))
                return serializer is IonSerializer<double>;
            
            if (type == typeof(decimal))
                return serializer is IonSerializer<decimal>;
            
            if (type == typeof(BigDecimal))
                return serializer is IonSerializer<BigDecimal>;

            if (type == typeof(SymbolToken))
                return serializer is IonSerializer<SymbolToken>;
            
            if (type == typeof(DateTime))
                return serializer is IonSerializer<DateTime>;

            if (type == typeof(Guid))
                return serializer is IonSerializer<Guid>;

            return false;
        }

        private void SerializePrimitive(Type type, IIonWriter writer, object item)
        {
            var serializer = this.primitiveSerializers[type];
            
            if (type == typeof(bool))
                serializer.Serialize(writer, Convert.ToBoolean(item));

            else if (type == typeof(string))
                serializer.Serialize(writer, item as string);

            else if (type == typeof(byte[]))
                serializer.Serialize(writer, (byte[])item);

            else if (type == typeof(int))
                serializer.Serialize(writer, Convert.ToInt32(item));

            else if (type == typeof(long))
                serializer.Serialize(writer, Convert.ToInt64(item));

            else if (type == typeof(float))
                serializer.Serialize(writer, Convert.ToSingle(item));

            else if (type == typeof(double))
                serializer.Serialize(writer, Convert.ToDouble(item));
            
            else if (type == typeof(decimal))
                serializer.Serialize(writer, Convert.ToDecimal(item));
            
            else if (type == typeof(BigDecimal))
                serializer.Serialize(writer, (BigDecimal)item);

            else if (type == typeof(SymbolToken))
                serializer.Serialize(writer, (SymbolToken)item);
            
            else if (type == typeof(DateTime))
                serializer.Serialize(writer, (DateTime)item);

            else if (type == typeof(Guid))
                serializer.Serialize(writer, (Guid)item);
        }
    }
}
<|MERGE_RESOLUTION|>--- conflicted
+++ resolved
@@ -227,91 +227,6 @@
                 this.listSerializer.Serialize(writer, item);
                 return;
             }
-<<<<<<< HEAD
-=======
-
-            if (item is long)
-            {
-                new IonLongSerializer().Serialize(writer, Convert.ToInt64(item));
-                return;
-            }
-
-            if (item is float)
-            {
-                new IonFloatSerializer().Serialize(writer, Convert.ToSingle(item));
-                return;
-            }
-
-            if (item is double)
-            {
-                new IonDoubleSerializer().Serialize(writer, Convert.ToDouble(item));
-                return;
-            }
-
-            if (item is decimal)
-            {
-                new IonDecimalSerializer().Serialize(writer, Convert.ToDecimal(item));
-                return;
-            }
-
-            if (item is BigDecimal)
-            {
-                new IonBigDecimalSerializer().Serialize(writer, (BigDecimal)(object)item);
-                return;
-            }
-
-            if (item is byte[])
-            {
-                new IonByteArraySerializer().Serialize(writer, (byte[])(object)item);
-                return;
-            }
-
-            if (item is string)
-            {
-                new IonStringSerializer().Serialize(writer, item as string);
-                return;
-            }
-
-            if (item is SymbolToken)
-            {
-                new IonSymbolSerializer().Serialize(writer, (SymbolToken)(object)item);
-                return;
-            }
-
-            if (item is DateTime)
-            {
-                new IonDateTimeSerializer().Serialize(writer, (DateTime)(object)item);
-                return;
-            }
-
-            if (item is System.Collections.IList) 
-            {
-                NewIonListSerializer(item.GetType()).Serialize(writer, (System.Collections.IList)(object)item);
-                return;
-            }
-
-            if (item is Guid) 
-            {
-                new IonGuidSerializer(options).Serialize(writer, (Guid)(object)item);
-                return;
-            }
-
-            if (item is object) 
-            {
-                new IonObjectSerializer(this, options, item.GetType()).Serialize(writer, item);
-                return;
-            }
-
-            throw new NotSupportedException($"Do not know how to serialize type {typeof(T)}");
-        }
-
-        private IonListSerializer NewIonListSerializer(Type listType) 
-        {
-            if (listType.IsArray)
-            {
-                return new IonListSerializer(this, listType, listType.GetElementType());
-            }
->>>>>>> 3a39d51d
             
             if (item is object)
             {
@@ -514,4 +429,4 @@
                 serializer.Serialize(writer, (Guid)item);
         }
     }
-}
+}