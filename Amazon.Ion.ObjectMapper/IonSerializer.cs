--- conflicted
+++ resolved
@@ -1,5 +1,4 @@
-<<<<<<< HEAD
-﻿using System;
+using System;
 using System.IO;
 using System.Linq;
 using Amazon.IonDotnet;
@@ -103,386 +102,6 @@
     {
         public IonPropertyNamingConvention NamingConvention { get; init; } = new CamelCaseNamingConvention();
         public IonSerializationFormat Format { get; init; } = TEXT;
-        public readonly int MaxDepth;
-        public bool AnnotateGuids { get; init; } = false;
-
-        public bool IncludeFields { get; init; } = false;
-        public bool IgnoreNulls { get; init; } = false;
-        public bool IgnoreReadOnlyFields { get; init; } = false;
-        public bool PropertyNameCaseInsensitive { get; init; } = false;
-        public bool IgnoreReadOnlyProperties { get; init; } = false;
-        public bool IgnoreDefaults { get; init; } = false;
-        public bool IncludeTypeInformation { get; init; } = false;
-        public TypeAnnotationPrefix TypeAnnotationPrefix { get; init; } = new NamespaceTypeAnnotationPrefix();
-
-        public TypeAnnotationName TypeAnnotationName { get; init; } = new ClassNameTypeAnnotationName();
-
-        public AnnotationConvention AnnotationConvention { get; init; } = new DefaultAnnotationConvention();
-
-        public TypeAnnotator TypeAnnotator { get; init; } = new DefaultTypeAnnotator();
-
-        public IonReaderFactory ReaderFactory { get; init; } = new DefaultIonReaderFactory();
-        public IonWriterFactory WriterFactory { get; init; } = new DefaultIonWriterFactory();
-
-        public ObjectFactory ObjectFactory { get; init; } = new DefaultObjectFactory();
-        public string[] AnnotatedTypeAssemblies { get; init; } = new string[] {};
-
-        public readonly bool PermissiveMode;
-    }
-
-    public interface IonSerializerFactory<T, TContext> where TContext : IonSerializationContext
-    {
-        public IonSerializer<T> create(IonSerializationOptions options, TContext context);
-    }
-
-    public class IonSerializer
-    {
-        private readonly IonSerializationOptions options;
-
-        public IonSerializer() : this(new IonSerializationOptions())
-        {
-
-        }
-
-        public IonSerializer(IonSerializationOptions options)
-        {
-            this.options = options;
-        }
-
-        public Stream Serialize<T>(T item)
-        {
-            var stream = new MemoryStream();
-            Serialize(stream, item);
-            stream.Position = 0;
-            return stream;
-        }
-
-        public void Serialize<T>(Stream stream, T item)
-        {
-            IIonWriter writer = options.WriterFactory.Create(stream);
-            Serialize(writer, item);
-            writer.Finish();
-            writer.Flush();
-        }
-
-        public void Serialize<T>(IIonWriter writer, T item)
-        {
-            if (item == null)
-            {
-                new IonNullSerializer().Serialize(writer, (object)null);
-                return;
-            }
-
-            if (item is bool)
-            {
-                new IonBooleanSerializer().Serialize(writer, Convert.ToBoolean(item));
-                return;
-            }
-
-            if (item is int)
-            {
-                new IonIntSerializer().Serialize(writer, Convert.ToInt32(item));
-                return;
-            }
-
-            if (item is long)
-            {
-                new IonLongSerializer().Serialize(writer, Convert.ToInt64(item));
-                return;
-            }
-
-            if (item is float)
-            {
-                new IonFloatSerializer().Serialize(writer, Convert.ToSingle(item));
-                return;
-            }
-
-            if (item is double)
-            {
-                new IonDoubleSerializer().Serialize(writer, Convert.ToDouble(item));
-                return;
-            }
-
-            if (item is decimal)
-            {
-                new IonDecimalSerializer().Serialize(writer, Convert.ToDecimal(item));
-                return;
-            }
-
-            if (item is BigDecimal)
-            {
-                new IonBigDecimalSerializer().Serialize(writer, (BigDecimal)(object)item);
-                return;
-            }
-
-            if (item is byte[])
-            {
-                new IonByteArraySerializer().Serialize(writer, (byte[])(object)item);
-                return;
-            }
-
-            if (item is string)
-            {
-                new IonStringSerializer().Serialize(writer, item as string);
-                return;
-            }
-
-            if (item is SymbolToken)
-            {
-                new IonSymbolSerializer().Serialize(writer, (SymbolToken)(object)item);
-                return;
-            }
-
-            if (item is DateTime)
-            {
-                new IonDateTimeSerializer().Serialize(writer, (DateTime)(object)item);
-                return;
-            }
-
-            if (item is System.Collections.IList) 
-            {
-                NewIonListSerializer(item.GetType()).Serialize(writer, (System.Collections.IList)(object)item);
-                return;
-            }
-
-            if (item is Guid) 
-            {
-                new IonGuidSerializer(options).Serialize(writer, (Guid)(object)item);
-                return;
-            }
-
-            if (item is object) 
-            {
-                new IonObjectSerializer(this, options, item.GetType()).Serialize(writer, item);
-                return;
-            }
-
-            throw new NotSupportedException("Do not know how to serialize type " + typeof(T));
-        }
-
-        private IonListSerializer NewIonListSerializer(Type listType) 
-        {
-            if (listType.IsArray)
-            {
-                return new IonListSerializer(this, listType, listType.GetElementType());
-            }
-            
-            if (listType.IsAssignableTo(typeof(System.Collections.IList)))
-            {
-                if (listType.IsGenericType)
-                {
-                    return new IonListSerializer(this, listType, listType.GetGenericArguments()[0]);
-                }
-                return new IonListSerializer(this, listType);
-            }
-            
-            throw new NotSupportedException("Encountered an Ion list but the desired deserialized type was not an IList, it was: " + listType);
-        }
-
-
-        public T Deserialize<T>(Stream stream)
-        {
-            return Deserialize<T>(options.ReaderFactory.Create(stream));
-        }
-
-        public object Deserialize(IIonReader reader, Type type)
-        {
-            return Deserialize(reader, type, reader.MoveNext());
-        }
-
-        public object Deserialize(IIonReader reader, Type type, IonType ionType)
-        {
-            if (ionType == IonType.None || ionType == IonType.Null)
-            {
-                return new IonNullSerializer().Deserialize(reader);
-            }
-
-            if (ionType == IonType.Bool)
-            {
-                return new IonBooleanSerializer().Deserialize(reader);
-            }
-
-            if (ionType == IonType.Int)
-            {
-                if (reader.GetTypeAnnotations().Any(s => s.Equals(IonLongSerializer.ANNOTATION)))
-                {
-                    return new IonLongSerializer().Deserialize(reader);
-                }
-                return new IonIntSerializer().Deserialize(reader);
-            }
-
-            if (ionType == IonType.Float)
-            {
-                if (reader.GetTypeAnnotations().Any(s => s.Equals(IonFloatSerializer.ANNOTATION)))
-                {
-                    return new IonFloatSerializer().Deserialize(reader);
-                }
-                return new IonDoubleSerializer().Deserialize(reader);
-            }
-
-            if (ionType == IonType.Decimal)
-            {
-                if (reader.GetTypeAnnotations().Any(s => s.Equals(IonDecimalSerializer.ANNOTATION)))
-                {
-                    return new IonDecimalSerializer().Deserialize(reader);
-                }
-                return new IonBigDecimalSerializer().Deserialize(reader);
-            }
-
-            if (ionType == IonType.Blob) 
-            {
-                if (reader.GetTypeAnnotations().Any(s => s.Equals(IonGuidSerializer.ANNOTATION))
-                    || type.IsAssignableTo(typeof(Guid)))
-                {
-                    return new IonGuidSerializer(options).Deserialize(reader);
-                }
-                return new IonByteArraySerializer().Deserialize(reader);
-            }
-
-            if (ionType == IonType.String) 
-            {
-                return new IonStringSerializer().Deserialize(reader);
-            }
-
-            if (ionType == IonType.Symbol) 
-            {
-                return new IonSymbolSerializer().Deserialize(reader);
-            }
-
-            if (ionType == IonType.Timestamp) 
-            {
-                return new IonDateTimeSerializer().Deserialize(reader);
-            }
-
-            if (ionType == IonType.Clob) 
-            {
-                return new IonClobSerializer().Deserialize(reader);
-            }
-
-            if (ionType == IonType.List) 
-            {
-                return NewIonListSerializer(type).Deserialize(reader);
-            }
-
-            if (ionType == IonType.Struct) 
-            {
-                return new IonObjectSerializer(this, options, type).Deserialize(reader);
-            }
-
-            throw new NotSupportedException("Don't know how to Deserialize this Ion data. Last IonType was: " + ionType);
-        }
-
-        public T Deserialize<T>(IIonReader reader)
-        {
-            return (T) Deserialize(reader, typeof(T));
-        }
-    }
-}
-=======
-using System;
-using System.IO;
-using System.Linq;
-using Amazon.IonDotnet;
-using Amazon.IonDotnet.Builders;
-using static Amazon.Ion.ObjectMapper.IonSerializationFormat;
-
-namespace Amazon.Ion.ObjectMapper
-{
-    public interface IonSerializer<T>
-    {
-        void Serialize(IIonWriter writer, T item);
-        T Deserialize(IIonReader reader);
-    }
-
-    public interface IonSerializationContext
-    {
-
-    }
-
-    public enum IonSerializationFormat 
-    {
-        BINARY,
-        TEXT, 
-        PRETTY_TEXT
-    }
-
-    public interface IonReaderFactory
-    {
-        IIonReader Create(Stream stream);
-    }
-
-    public class DefaultIonReaderFactory : IonReaderFactory
-    {
-        public IIonReader Create(Stream stream)
-        {
-            return IonReaderBuilder.Build(stream, new ReaderOptions {Format = ReaderFormat.Detect});
-        }
-    }
-    
-    public interface IonWriterFactory
-    {
-        IIonWriter Create(Stream stream);
-    }
-
-    public class DefaultIonWriterFactory : IonWriterFactory
-    {
-        private IonSerializationFormat format = TEXT;
-
-        public DefaultIonWriterFactory()
-        {
-        }
-
-        public DefaultIonWriterFactory(IonSerializationFormat format)
-        {
-            this.format = format;
-        }
-
-        public IIonWriter Create(Stream stream)
-        {
-            switch (format)
-            {
-                case BINARY:
-                    return IonBinaryWriterBuilder.Build(stream);
-                case TEXT:
-                    return IonTextWriterBuilder.Build(new StreamWriter(stream));
-                case PRETTY_TEXT:
-                    return IonTextWriterBuilder.Build(new StreamWriter(stream),
-                        new IonTextOptions {PrettyPrint = true});
-                default:
-                    throw new InvalidOperationException($"Format {format} not supported");
-            }
-        }
-    }
-
-    public interface ObjectFactory
-    {
-        object Create(IonSerializationOptions options, IIonReader reader, Type targetType);
-    }
-
-    public class DefaultObjectFactory : ObjectFactory
-    {
-        public object Create(IonSerializationOptions options, IIonReader reader, Type targetType)
-        {
-            var annotations = reader.GetTypeAnnotations();
-            if (annotations.Length > 0)
-            {
-                var typeName = annotations[0];
-                var assemblyName = options.AnnotatedTypeAssemblies.First(a => Type.GetType(FullName(typeName, a)) != null);
-                return Activator.CreateInstance(Type.GetType(FullName(typeName, assemblyName)));
-            }
-            return Activator.CreateInstance(targetType);
-        }
-
-        private string FullName(string typeName, string assemblyName)
-        {
-            return typeName + ", " + assemblyName;
-        }
-    }
-
-    public class IonSerializationOptions
-    {
-        public IonPropertyNamingConvention NamingConvention { get; init; } = new CamelCaseNamingConvention();
-        public IonSerializationFormat Format { get; init; } = TEXT;
         public int MaxDepth { get; init; } = 64;
         public bool AnnotateGuids { get; init; } = false;
 
@@ -762,5 +381,4 @@
             return (T) Deserialize(reader, typeof(T));
         }
     }
-}
->>>>>>> 2b3cc580
+}