using System;
using System.Collections.Generic;
using System.Globalization;
using Amazon.IonDotnet;

namespace Amazon.Ion.ObjectMapper.Test
{

    [IonAnnotateType]
    public abstract class Vehicle
    {

    }

    [IonAnnotateType(Prefix = "my.universal.namespace", Name="BussyMcBusface")] 
    public class Bus : Vehicle
    {
        public override string ToString()
        {
            return "<Bus>";
        }
    }

    public class Truck : Vehicle
    {
        public override string ToString()
        {
            return "<Truck>";
        }
    }

    public class Plane : Vehicle
    {
        public int MaxCapacity { get; init; }

        public override string ToString()
        {
            return "<Plane>";
        }
    }

    [IonAnnotateType]
    public class Boat : Vehicle
    {
        public override string ToString()
        {
            return "<Boat>";
        }
    }
    
    [IonDoNotAnnotateType(ExcludeDescendants = true)]
    public class Motorcycle : Vehicle
    {
        public string Brand { get; init; }

        [IonField]
        public string color;

        [IonField]
        public bool canOffroad; 
        
        public override string ToString()
        {
            return "<Motorcycle>{ Brand: " + Brand + ", color: " + color + ", canOffroad: " + canOffroad + " }";
        }
    }
    
    [IonDoNotAnnotateType(ExcludeDescendants = true)]
    public class Yacht : Boat
    {
        public override string ToString()
        {
            return "<Yacht>";
        }
    }

    [IonDoNotAnnotateType(ExcludeDescendants = true)]
    public class Ship : Boat
    {
        public string Name { get; init; }
        public int Weight { get; init; }
        public int Capacity { get; init; }
        
        public override string ToString()
        {
            return $"<Ship>{{ Name: {this.Name}, Weight: {this.Weight}, Capacity: {this.Capacity} }}";
        }
    }
    
    // For testing case insensitive deserialization.
    public class ShipWithVariedCasing : Boat
    {
        public string name { get; init; }
        public double WEIGHT { get; init; }
        public int CaPaCiTy { get; init; }
        
        public override string ToString()
        {
            return $"<Ship>{{ name: {this.name}, WEIGHT: {this.WEIGHT}, CaPaCiTy: {this.CaPaCiTy} }}";
        }
    }
    
    public class Catamaran : Yacht
    {
        public override string ToString()
        {
            return "<Catamaran>";
        }
    }

    public class Helicopter : Vehicle
    {
        public override string ToString()
        {
            return "<Helicopter>";
        }
    }

    [IonAnnotateType(ExcludeDescendants = true)] 
    public class Jet : Plane
    {
        public override string ToString()
        {
            return "<Jet>";
        }
    }

    public class Boeing : Jet
    {
        public override string ToString()
        {
            return "<Boeing>";
        }
    }

    public static class TestObjects {
        public static Car honda = new Car 
        { 
            Make = "Honda", 
            Model = "Civic", 
            YearOfManufacture = 2010, 
            Weight = new Random().NextDouble(),
            Engine = new Engine { Cylinders = 4, ManufactureDate = DateTime.Parse("2009-10-10T13:15:21Z") }
        };

        public static Registration registration = new Registration(new LicensePlate("KM045F", DateTime.Parse("2020-04-01T12:12:12Z")));

        public static Radio fmRadio = new Radio { Band = "FM" };

        public static Teacher drKyler = new Teacher("Edward", "Kyler", "Math", DateTime.ParseExact("18/08/1962", "dd/MM/yyyy", CultureInfo.InvariantCulture));
        public static Teacher drFord = new Teacher("Rachel", "Ford", "Chemistry", DateTime.ParseExact("29/04/1985", "dd/MM/yyyy", CultureInfo.InvariantCulture));
        private static Teacher[] faculty = { drKyler, drFord };
        public static School fieldAcademy = new School("1234 Fictional Ave", 150, new List<Teacher>(faculty));

        private static Politician GeorgeAdams = new Politician {FirstName = "George", LastName = "Adams" };
        private static Politician SuzanneBenson = new Politician {FirstName = "Suzanne", LastName = "Benson" };
        private static Politician SarahCasey = new Politician {FirstName = "Sarah", LastName = "Casey" };
        private static Politician CharlesRogers = new Politician {FirstName = "Charles", LastName = "Rogers" };
        private static Politician RolandCohen = new Politician {FirstName = "Roland", LastName = "Cohen" };
        private static Politician GeneHouston = new Politician {FirstName = "Gene", LastName = "Houston" };
        private static City WashingtonDC = new City {Name = "Washington D.C.", Mayor = SuzanneBenson};
        private static City Olympia = new City {Name = "Olympia", Mayor = SarahCasey};
        private static City Austin = new City {Name = "Austin", Mayor = RolandCohen};
        private static State Washington = new State {Name = "Washington", Capital = Olympia, Governor = CharlesRogers};
        private static State Texas = new State {Name = "Texas", Capital = Austin, Governor = GeneHouston};
        private static State[] states = { Washington, Texas };
        public static Country UnitedStates = new Country
        {
            Name = "United States of America",
            Capital = WashingtonDC,
            President = GeorgeAdams,
            States = new List<State>(states)
        };

        public static Ship Titanic = new Ship
        {
            Name = "Titanic",
            Weight = 52310,
            Capacity = 2230,
        };
    }

    public class Car
    {
        private string color;

        public string Make { get; init; }
        public string Model { get; init; }
        public int YearOfManufacture { get; init; }
        public Engine Engine { get; init; }
        
        [IonIgnore]
        public double Speed { get { return new Random().NextDouble(); } }

        [IonPropertyName("weightInKg")]
        public double Weight { get; init; }

        public string GetColor() 
        {
            return "#FF0000";
        }

        public void SetColor(string input) 
        {
            this.color = input;
        }

        public override string ToString()
        {
            return "<Car>{ Make: " + Make + ", Model: " + Model + ", YearOfManufacture: " + YearOfManufacture + " }";
        }
    }

    public class Engine
    {
        public int Cylinders { get; init; }
        public DateTime ManufactureDate { get; init; }

        public override string ToString()
        {
            return "<Engine>{ Cylinders: " + Cylinders + ", ManufactureDate: " + ManufactureDate + " }";
        }
    }

    public class Registration
    {
        [IonField]
        private LicensePlate license;

        public Registration()
        {
        }

        public Registration(LicensePlate license)
        {
            this.license = license;
        }

        public override string ToString()
        {
            return "<LicensePlate>{ license: " + license + " }";
        }
    }

    public class LicensePlate
    {
        [IonPropertyName("licenseCode")]
        [IonField]
        private readonly string code;

        [IonField]
        DateTime expires;

        public LicensePlate()
        {
        }

        public LicensePlate(string code, DateTime expires)
        {
            this.code = code;
            this.expires = expires;
        }

        public override string ToString()
        {
            return "<LicensePlate>{ code: " + code + ", expires: " + expires +  " }";
        }
    }

    public class Radio
    {
        [IonPropertyName("broadcastMethod")]
        public string Band { get; init; }

        public override string ToString()
        {
            return "<Radio>{ Band: " + Band + " }";
        }
    }

    public class Wheel
    {
        [IonConstructor]
        public Wheel([IonPropertyName("specification")] string specification)
        {

        }
    }

    public class School
    {
        private readonly string address;
        private int studentCount;
        private List<Teacher> faculty;

        public School()
        {
            this.address = null;
            this.studentCount = 0;
            this.faculty = new List<Teacher>();
        }
        
        public School(string address, int studentCount, List<Teacher> faculty)
        {
            this.address = address;
            this.studentCount = studentCount;
            this.faculty = faculty;
        }
        
        public override string ToString()
        {
            return "<School>{ address: " + address + ", studentCount: " + studentCount + ", faculty: " + faculty + " }";
        }
    }

    public class Teacher
    {
        public readonly string firstName;
        public readonly string lastName;
        public string department;
        public readonly DateTime? birthDate;

        public Teacher()
        {
            this.firstName = null;
            this.lastName = null;
            this.department = null;
            this.birthDate = null;
        }
        
        public Teacher(string firstName, string lastName, string department, DateTime birthDate)
        {
            this.firstName = firstName;
            this.lastName = lastName;
            this.department = department;
            this.birthDate = birthDate;
        }
        
        public override string ToString()
        {
            return "<Teacher>{ firstName: " + firstName + ", lastName: " + lastName + ", department: " + department + ", birthDate: " + birthDate + " }";
        }
    }
<<<<<<< HEAD
    
    public class UpperCaseStringIonSerializer : IonSerializer<string>
    {
        public string Deserialize(IIonReader reader)
        {
            return reader.StringValue().ToUpper();
        }

        public void Serialize(IIonWriter writer, string item)
        {
            writer.WriteString(item.ToUpper());
        }
    }
    
    public class NegativeIntIonSerializer : IonSerializer<int>
    {
        public int Deserialize(IIonReader reader)
        {
            return -reader.IntValue();
        }

        public void Serialize(IIonWriter writer, int item)
        {
            writer.WriteInt(-item);
        }
=======

    public class Country
    {
        public string Name { get; init; }
        public City Capital { get; init; }
        public Politician President { get; init; }
        public List<State> States { get; init; }
    }

    public class State
    {
        public string Name { get; init; }
        public City Capital { get; init; }
        public Politician Governor { get; init; }
    }

    public class City
    {
        public string Name { get; init; }
        public Politician Mayor { get; init; }
    }

    public class Politician
    {
        public string FirstName { get; init; }
        public string LastName { get; init; }
>>>>>>> 3a39d51d
    }
}<|MERGE_RESOLUTION|>--- conflicted
+++ resolved
@@ -341,33 +341,6 @@
             return "<Teacher>{ firstName: " + firstName + ", lastName: " + lastName + ", department: " + department + ", birthDate: " + birthDate + " }";
         }
     }
-<<<<<<< HEAD
-    
-    public class UpperCaseStringIonSerializer : IonSerializer<string>
-    {
-        public string Deserialize(IIonReader reader)
-        {
-            return reader.StringValue().ToUpper();
-        }
-
-        public void Serialize(IIonWriter writer, string item)
-        {
-            writer.WriteString(item.ToUpper());
-        }
-    }
-    
-    public class NegativeIntIonSerializer : IonSerializer<int>
-    {
-        public int Deserialize(IIonReader reader)
-        {
-            return -reader.IntValue();
-        }
-
-        public void Serialize(IIonWriter writer, int item)
-        {
-            writer.WriteInt(-item);
-        }
-=======
 
     public class Country
     {
@@ -394,6 +367,31 @@
     {
         public string FirstName { get; init; }
         public string LastName { get; init; }
->>>>>>> 3a39d51d
+    }
+  
+    public class UpperCaseStringIonSerializer : IonSerializer<string>
+    {
+        public string Deserialize(IIonReader reader)
+        {
+            return reader.StringValue().ToUpper();
+        }
+
+        public void Serialize(IIonWriter writer, string item)
+        {
+            writer.WriteString(item.ToUpper());
+        }
+    }
+    
+    public class NegativeIntIonSerializer : IonSerializer<int>
+    {
+        public int Deserialize(IIonReader reader)
+        {
+            return -reader.IntValue();
+        }
+
+        public void Serialize(IIonWriter writer, int item)
+        {
+            writer.WriteInt(-item);
+        }
     }
 }