using System;
using System.Collections.Generic;
using System.Globalization;

namespace Amazon.Ion.ObjectMapper.Test
{

    [IonAnnotateType]
    public abstract class Vehicle
    {

    }

    [IonAnnotateType(Prefix = "my.universal.namespace", Name="BussyMcBusface")] 
    public class Bus : Vehicle
    {
        public override string ToString()
        {
            return "<Bus>";
        }
    }

    public class Truck : Vehicle
    {
        public override string ToString()
        {
            return "<Truck>";
        }
    }

    public class Plane : Vehicle
    {
        public int MaxCapacity { get; init; }

        public override string ToString()
        {
            return "<Plane>";
        }
    }

    [IonAnnotateType]
    public class Boat : Vehicle
    {
        public override string ToString()
        {
            return "<Boat>";
        }
    }
    
    [IonDoNotAnnotateType(ExcludeDescendants = true)]
    public class Motorcycle : Vehicle
    {
        public string Brand { get; init; }

        [IonField]
        public string color;

        [IonField]
        public bool canOffroad; 
        
        public override string ToString()
        {
            return "<Motorcycle>{ Brand: " + Brand + ", color: " + color + ", canOffroad: " + canOffroad + " }";
        }
    }
    
    [IonDoNotAnnotateType(ExcludeDescendants = true)]
    public class Yacht : Boat
    {
        public override string ToString()
        {
            return "<Yacht>";
        }
    }

    [IonDoNotAnnotateType(ExcludeDescendants = true)]
    public class Ship : Boat
    {
        public string Name { get; init; }
        public int Weight { get; init; }
        public int Capacity { get; init; }
        
        public override string ToString()
        {
            return $"<Ship>{{ Name: {this.Name}, Weight: {this.Weight}, Capacity: {this.Capacity} }}";
        }
    }
    
    // For testing case insensitive deserialization.
    public class ShipWithVariedCasing : Boat
    {
        public string name { get; init; }
        public double WEIGHT { get; init; }
        public int CaPaCiTy { get; init; }
        
        public override string ToString()
        {
            return $"<Ship>{{ name: {this.name}, WEIGHT: {this.WEIGHT}, CaPaCiTy: {this.CaPaCiTy} }}";
        }
    }
    
    public class Catamaran : Yacht
    {
        public override string ToString()
        {
            return "<Catamaran>";
        }
    }

    public class Helicopter : Vehicle
    {
        public override string ToString()
        {
            return "<Helicopter>";
        }
    }

    [IonAnnotateType(ExcludeDescendants = true)] 
    public class Jet : Plane
    {
        public override string ToString()
        {
            return "<Jet>";
        }
    }

    public class Boeing : Jet
    {
        public override string ToString()
        {
            return "<Boeing>";
        }
    }

    public static class TestObjects {
        public static Car honda = new Car 
        { 
            Make = "Honda", 
            Model = "Civic", 
            YearOfManufacture = 2010, 
            Weight = new Random().NextDouble(),
            Engine = new Engine { Cylinders = 4, ManufactureDate = DateTime.Parse("2009-10-10T13:15:21Z") }
        };

        public static Registration registration = new Registration(new LicensePlate("KM045F", DateTime.Parse("2020-04-01T12:12:12Z")));

        public static Radio fmRadio = new Radio { Band = "FM" };

        public static Teacher drKyler = new Teacher("Edward", "Kyler", "Math", DateTime.ParseExact("18/08/1962", "dd/MM/yyyy", CultureInfo.InvariantCulture));
        public static Teacher drFord = new Teacher("Rachel", "Ford", "Chemistry", DateTime.ParseExact("29/04/1985", "dd/MM/yyyy", CultureInfo.InvariantCulture));
        private static Teacher[] faculty = { drKyler, drFord };
        public static School fieldAcademy = new School("1234 Fictional Ave", 150, new List<Teacher>(faculty));

        private static Politician GeorgeAdams = new Politician {FirstName = "George", LastName = "Adams" };
        private static Politician SuzanneBenson = new Politician {FirstName = "Suzanne", LastName = "Benson" };
        private static Politician SarahCasey = new Politician {FirstName = "Sarah", LastName = "Casey" };
        private static Politician CharlesRogers = new Politician {FirstName = "Charles", LastName = "Rogers" };
        private static Politician RolandCohen = new Politician {FirstName = "Roland", LastName = "Cohen" };
        private static Politician GeneHouston = new Politician {FirstName = "Gene", LastName = "Houston" };
        private static City WashingtonDC = new City {Name = "Washington D.C.", Mayor = SuzanneBenson};
        private static City Olympia = new City {Name = "Olympia", Mayor = SarahCasey};
        private static City Austin = new City {Name = "Austin", Mayor = RolandCohen};
        private static State Washington = new State {Name = "Washington", Capital = Olympia, Governor = CharlesRogers};
        private static State Texas = new State {Name = "Texas", Capital = Austin, Governor = GeneHouston};
        private static State[] states = { Washington, Texas };
        public static Country UnitedStates = new Country
        {
            Name = "United States of America",
            Capital = WashingtonDC,
            President = GeorgeAdams,
            States = new List<State>(states)
        };

        public static Ship Titanic = new Ship
        {
            Name = "Titanic",
            Weight = 52310,
            Capacity = 2230,
        };
    }

    public class Car
    {
        private string color;

        public string Make { get; init; }
        public string Model { get; init; }
        public int YearOfManufacture { get; init; }
        public Engine Engine { get; init; }
        
        [IonIgnore]
        public double Speed { get { return new Random().NextDouble(); } }

        [IonPropertyName("weightInKg")]
        public double Weight { get; init; }

        public string GetColor() 
        {
            return "#FF0000";
        }

        public void SetColor(string input) 
        {
            this.color = input;
        }

        public override string ToString()
        {
            return "<Car>{ Make: " + Make + ", Model: " + Model + ", YearOfManufacture: " + YearOfManufacture + " }";
        }
    }

    public class Engine
    {
        public int Cylinders { get; init; }
        public DateTime ManufactureDate { get; init; }

        public override string ToString()
        {
            return "<Engine>{ Cylinders: " + Cylinders + ", ManufactureDate: " + ManufactureDate + " }";
        }
    }

    public class Registration
    {
        [IonField]
        private LicensePlate license;

        public Registration()
        {
        }

        public Registration(LicensePlate license)
        {
            this.license = license;
        }

        public override string ToString()
        {
            return "<LicensePlate>{ license: " + license + " }";
        }
    }

    public class LicensePlate
    {
        [IonPropertyName("licenseCode")]
        [IonField]
        private readonly string code;

        [IonField]
        DateTime expires;

        public LicensePlate()
        {
        }

        public LicensePlate(string code, DateTime expires)
        {
            this.code = code;
            this.expires = expires;
        }

        public override string ToString()
        {
            return "<LicensePlate>{ code: " + code + ", expires: " + expires +  " }";
        }
    }

    public class Radio
    {
        [IonPropertyName("broadcastMethod")]
        public string Band { get; init; }

        public override string ToString()
        {
            return "<Radio>{ Band: " + Band + " }";
        }
    }

    public class Wheel
    {
        [IonConstructor]
        public Wheel([IonPropertyName("specification")] string specification)
        {

        }
    }

    public class School
    {
        private readonly string address;
        private int studentCount;
        private List<Teacher> faculty;

        public School()
        {
            this.address = null;
            this.studentCount = 0;
            this.faculty = new List<Teacher>();
        }
        
        public School(string address, int studentCount, List<Teacher> faculty)
        {
            this.address = address;
            this.studentCount = studentCount;
            this.faculty = faculty;
        }
        
        public override string ToString()
        {
            return "<School>{ address: " + address + ", studentCount: " + studentCount + ", faculty: " + faculty + " }";
        }
    }

    public class Teacher
    {
        public readonly string firstName;
        public readonly string lastName;
        public string department;
        public readonly DateTime? birthDate;

        public Teacher()
        {
            this.firstName = null;
            this.lastName = null;
            this.department = null;
            this.birthDate = null;
        }
        
        public Teacher(string firstName, string lastName, string department, DateTime birthDate)
        {
            this.firstName = firstName;
            this.lastName = lastName;
            this.department = department;
            this.birthDate = birthDate;
        }
        
        public override string ToString()
        {
            return "<Teacher>{ firstName: " + firstName + ", lastName: " + lastName + ", department: " + department + ", birthDate: " + birthDate + " }";
        }
    }
<<<<<<< HEAD
    
    public class Ruler
    {
        internal int size;

        [IonPropertyGetter("size")]
        public int GetSize() 
        {
            return this.size + 10;
        }
    
        [IonPropertySetter("size")]
        public void SetSize(int input) 
        {
            this.size = input - 10;
        }
        
        public override string ToString()
        {
            return $"<Ruler>{{ size: {this.size} }}";
        }
=======

    public class Country
    {
        public string Name { get; init; }
        public City Capital { get; init; }
        public Politician President { get; init; }
        public List<State> States { get; init; }
    }

    public class State
    {
        public string Name { get; init; }
        public City Capital { get; init; }
        public Politician Governor { get; init; }
    }

    public class City
    {
        public string Name { get; init; }
        public Politician Mayor { get; init; }
    }

    public class Politician
    {
        public string FirstName { get; init; }
        public string LastName { get; init; }
>>>>>>> 3a39d51d
    }
}<|MERGE_RESOLUTION|>--- conflicted
+++ resolved
@@ -340,7 +340,6 @@
             return "<Teacher>{ firstName: " + firstName + ", lastName: " + lastName + ", department: " + department + ", birthDate: " + birthDate + " }";
         }
     }
-<<<<<<< HEAD
     
     public class Ruler
     {
@@ -362,7 +361,7 @@
         {
             return $"<Ruler>{{ size: {this.size} }}";
         }
-=======
+    }
 
     public class Country
     {
@@ -389,6 +388,5 @@
     {
         public string FirstName { get; init; }
         public string LastName { get; init; }
->>>>>>> 3a39d51d
     }
 }