using System;
using System.Collections.Generic;
using System.Globalization;

namespace Amazon.Ion.ObjectMapper.Test
{

    [IonAnnotateType]
    public abstract class Vehicle
    {

    }

    [IonAnnotateType(Prefix = "my.universal.namespace", Name="BussyMcBusface")] 
    public class Bus : Vehicle
    {
        public override string ToString()
        {
            return "<Bus>";
        }
    }

    public class Truck : Vehicle
    {
        public override string ToString()
        {
            return "<Truck>";
        }
    }

    public class Plane : Vehicle
    {
        public int MaxCapacity { get; init; }

        public override string ToString()
        {
            return "<Plane>";
        }
    }

    [IonAnnotateType]
    public class Boat : Vehicle
    {
        public override string ToString()
        {
            return "<Boat>";
        }
    }
    
    [IonDoNotAnnotateType(ExcludeDescendants = true)]
    public class Motorcycle : Vehicle
    {
        public string Brand { get; init; }

        [IonField]
        public string color;

        [IonField]
        public bool canOffroad; 
        
        public override string ToString()
        {
            return "<Motorcycle>{ Brand: " + Brand + ", color: " + color + ", canOffroad: " + canOffroad + " }";
        }
    }
    
    [IonDoNotAnnotateType(ExcludeDescendants = true)]
    public class Yacht : Boat
    {
        public override string ToString()
        {
            return "<Yacht>";
        }
    }

    [IonDoNotAnnotateType(ExcludeDescendants = true)]
    public class Ship : Boat
    {
        public string Name { get; init; }
        public int Weight { get; init; }
        public int Capacity { get; init; }
        
        public override string ToString()
        {
            return $"<Ship>{{ Name: {this.Name}, Weight: {this.Weight}, Capacity: {this.Capacity} }}";
        }
    }
    
    // For testing case insensitive deserialization.
    public class ShipWithVariedCasing : Boat
    {
        public string name { get; init; }
        public double WEIGHT { get; init; }
        public int CaPaCiTy { get; init; }
        
        public override string ToString()
        {
            return $"<Ship>{{ name: {this.name}, WEIGHT: {this.WEIGHT}, CaPaCiTy: {this.CaPaCiTy} }}";
        }
    }
    
    public class Catamaran : Yacht
    {
        public override string ToString()
        {
            return "<Catamaran>";
        }
    }

    public class Helicopter : Vehicle
    {
        public override string ToString()
        {
            return "<Helicopter>";
        }
    }

    [IonAnnotateType(ExcludeDescendants = true)] 
    public class Jet : Plane
    {
        public override string ToString()
        {
            return "<Jet>";
        }
    }

    public class Boeing : Jet
    {
        public override string ToString()
        {
            return "<Boeing>";
        }
    }

    public static class TestObjects {
        public static Car honda = new Car 
        { 
            Make = "Honda", 
            Model = "Civic", 
            YearOfManufacture = 2010, 
            Weight = new Random().NextDouble(),
            Engine = new Engine { Cylinders = 4, ManufactureDate = DateTime.Parse("2009-10-10T13:15:21Z") }
        };

        public static Registration registration = new Registration(new LicensePlate("KM045F", DateTime.Parse("2020-04-01T12:12:12Z")));

        public static Radio fmRadio = new Radio { Band = "FM" };

        public static Teacher drKyler = new Teacher("Edward", "Kyler", "Math", DateTime.ParseExact("18/08/1962", "dd/MM/yyyy", CultureInfo.InvariantCulture));
        public static Teacher drFord = new Teacher("Rachel", "Ford", "Chemistry", DateTime.ParseExact("29/04/1985", "dd/MM/yyyy", CultureInfo.InvariantCulture));
        private static Teacher[] faculty = { drKyler, drFord };
        public static School fieldAcademy = new School("1234 Fictional Ave", 150, new List<Teacher>(faculty));
<<<<<<< HEAD
        
        public static Student JohnGreenwood = new Student("John", "Greenwood", "Physics");
=======

        public static Ship Titanic = new Ship
        {
            Name = "Titanic",
            Weight = 52310,
            Capacity = 2230,
        };
>>>>>>> f34b9de5
    }

    public class Car
    {
        private string color;

        public string Make { get; init; }
        public string Model { get; init; }
        public int YearOfManufacture { get; init; }
        public Engine Engine { get; init; }
        
        [IonIgnore]
        public double Speed { get { return new Random().NextDouble(); } }

        [IonPropertyName("weightInKg")]
        public double Weight { get; init; }

        public string GetColor() 
        {
            return "#FF0000";
        }

        public void SetColor(string input) 
        {
            this.color = input;
        }

        public override string ToString()
        {
            return "<Car>{ Make: " + Make + ", Model: " + Model + ", YearOfManufacture: " + YearOfManufacture + " }";
        }
    }

    public class Engine
    {
        public int Cylinders { get; init; }
        public DateTime ManufactureDate { get; init; }

        public override string ToString()
        {
            return "<Engine>{ Cylinders: " + Cylinders + ", ManufactureDate: " + ManufactureDate + " }";
        }
    }

    public class Registration
    {
        [IonField]
        private LicensePlate license;

        public Registration()
        {
        }

        public Registration(LicensePlate license)
        {
            this.license = license;
        }

        public override string ToString()
        {
            return "<LicensePlate>{ license: " + license + " }";
        }
    }

    public class LicensePlate
    {
        [IonPropertyName("licenseCode")]
        [IonField]
        private readonly string code;

        [IonField]
        DateTime expires;

        public LicensePlate()
        {
        }

        public LicensePlate(string code, DateTime expires)
        {
            this.code = code;
            this.expires = expires;
        }

        public override string ToString()
        {
            return "<LicensePlate>{ code: " + code + ", expires: " + expires +  " }";
        }
    }

    public class Radio
    {
        [IonPropertyName("broadcastMethod")]
        public string Band { get; init; }

        public override string ToString()
        {
            return "<Radio>{ Band: " + Band + " }";
        }
    }

    public class Wheel
    {
        [IonConstructor]
        public Wheel([IonPropertyName("specification")] string specification)
        {

        }
    }

    public class School
    {
        private readonly string address;
        private int studentCount;
        private List<Teacher> faculty;

        public School()
        {
            this.address = null;
            this.studentCount = 0;
            this.faculty = new List<Teacher>();
        }
        
        public School(string address, int studentCount, List<Teacher> faculty)
        {
            this.address = address;
            this.studentCount = studentCount;
            this.faculty = faculty;
        }
        
        public override string ToString()
        {
            return "<School>{ address: " + address + ", studentCount: " + studentCount + ", faculty: " + faculty + " }";
        }
    }

    public class Teacher
    {
        public readonly string firstName;
        public readonly string lastName;
        public string department;
        public readonly DateTime? birthDate;

        public Teacher()
        {
            this.firstName = null;
            this.lastName = null;
            this.department = null;
            this.birthDate = null;
        }
        
        public Teacher(string firstName, string lastName, string department, DateTime birthDate)
        {
            this.firstName = firstName;
            this.lastName = lastName;
            this.department = department;
            this.birthDate = birthDate;
        }
        
        public override string ToString()
        {
            return "<Teacher>{ firstName: " + firstName + ", lastName: " + lastName + ", department: " + department + ", birthDate: " + birthDate + " }";
        }
    }

    public class Student
    {
        public string FirstName { get; init; }
        public string LastName { get; init; }
        public string Major { get; }

        public Student()
        {
            this.FirstName = default;
            this.LastName = default;
            this.Major = default;
        }
        
        public Student(string firstName, string lastName, string major)
        {
            this.FirstName = firstName;
            this.LastName = lastName;
            this.Major = major;
        }
        
        public override string ToString()
        {
            return $"<Student>{{ FirstName: {FirstName}, LastName: {LastName}, Major: {Major} }}";
        }
    }
}<|MERGE_RESOLUTION|>--- conflicted
+++ resolved
@@ -150,10 +150,8 @@
         public static Teacher drFord = new Teacher("Rachel", "Ford", "Chemistry", DateTime.ParseExact("29/04/1985", "dd/MM/yyyy", CultureInfo.InvariantCulture));
         private static Teacher[] faculty = { drKyler, drFord };
         public static School fieldAcademy = new School("1234 Fictional Ave", 150, new List<Teacher>(faculty));
-<<<<<<< HEAD
         
         public static Student JohnGreenwood = new Student("John", "Greenwood", "Physics");
-=======
 
         public static Ship Titanic = new Ship
         {
@@ -161,7 +159,6 @@
             Weight = 52310,
             Capacity = 2230,
         };
->>>>>>> f34b9de5
     }
 
     public class Car
