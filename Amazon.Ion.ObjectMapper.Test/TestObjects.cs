using System;
using System.Collections.Generic;
using System.Globalization;

namespace Amazon.Ion.ObjectMapper.Test
{

    [IonAnnotateType]
    public abstract class Vehicle
    {

    }

    [IonAnnotateType(Prefix = "my.universal.namespace", Name="BussyMcBusface")] 
    public class Bus : Vehicle
    {
        public override string ToString()
        {
            return "<Bus>";
        }
    }

    public class Truck : Vehicle
    {
        public override string ToString()
        {
            return "<Truck>";
        }
    }

    public class Plane : Vehicle
    {
        public int MaxCapacity { get; init; }

        public override string ToString()
        {
            return "<Plane>";
        }
    }

    [IonAnnotateType]
    public class Boat : Vehicle
    {
        public override string ToString()
        {
            return "<Boat>";
        }
    }
    
    [IonDoNotAnnotateType(ExcludeDescendants = true)]
    public class Motorcycle : Vehicle
    {
        public string Brand { get; init; }

        [IonField]
        public string color;

        [IonField]
        public bool canOffroad; 
        
        public override string ToString()
        {
            return "<Motorcycle>{ Brand: " + Brand + ", color: " + color + ", canOffroad: " + canOffroad + " }";
        }
    }
    
    [IonDoNotAnnotateType(ExcludeDescendants = true)]
    public class Yacht : Boat
    {
        public override string ToString()
        {
            return "<Yacht>";
        }
    }

    [IonDoNotAnnotateType(ExcludeDescendants = true)]
    public class Ship : Boat
    {
        public string Name { get; init; }
        public int Weight { get; init; }
        public int Capacity { get; init; }
        
        public override string ToString()
        {
            return $"<Ship>{{ Name: {this.Name}, Weight: {this.Weight}, Capacity: {this.Capacity} }}";
        }
    }
    
    // For testing case insensitive deserialization.
    public class ShipWithVariedCasing : Boat
    {
        public string name { get; init; }
        public double WEIGHT { get; init; }
        public int CaPaCiTy { get; init; }
        
        public override string ToString()
        {
            return $"<Ship>{{ name: {this.name}, WEIGHT: {this.WEIGHT}, CaPaCiTy: {this.CaPaCiTy} }}";
        }
    }
    
    public class Catamaran : Yacht
    {
        public override string ToString()
        {
            return "<Catamaran>";
        }
    }

    public class Helicopter : Vehicle
    {
        public override string ToString()
        {
            return "<Helicopter>";
        }
    }

    [IonAnnotateType(ExcludeDescendants = true)] 
    public class Jet : Plane
    {
        public override string ToString()
        {
            return "<Jet>";
        }
    }

    public class Boeing : Jet
    {
        public override string ToString()
        {
            return "<Boeing>";
        }
    }

    public static class TestObjects {
        public static Car honda = new Car 
        { 
            Make = "Honda", 
            Model = "Civic", 
            YearOfManufacture = 2010, 
            Weight = new Random().NextDouble(),
            Engine = new Engine { Cylinders = 4, ManufactureDate = DateTime.Parse("2009-10-10T13:15:21Z") }
        };

        public static Registration registration = new Registration(new LicensePlate("KM045F", DateTime.Parse("2020-04-01T12:12:12Z")));

        public static Radio fmRadio = new Radio { Band = "FM" };

        public static Teacher drKyler = new Teacher("Edward", "Kyler", "Math", DateTime.ParseExact("18/08/1962", "dd/MM/yyyy", CultureInfo.InvariantCulture));
        public static Teacher drFord = new Teacher("Rachel", "Ford", "Chemistry", DateTime.ParseExact("29/04/1985", "dd/MM/yyyy", CultureInfo.InvariantCulture));
        private static Teacher[] faculty = { drKyler, drFord };
        public static School fieldAcademy = new School("1234 Fictional Ave", 150, new List<Teacher>(faculty));
        
        public static Student JohnGreenwood = new Student("John", "Greenwood", "Physics");

        private static Politician GeorgeAdams = new Politician {FirstName = "George", LastName = "Adams" };
        private static Politician SuzanneBenson = new Politician {FirstName = "Suzanne", LastName = "Benson" };
        private static Politician SarahCasey = new Politician {FirstName = "Sarah", LastName = "Casey" };
        private static Politician CharlesRogers = new Politician {FirstName = "Charles", LastName = "Rogers" };
        private static Politician RolandCohen = new Politician {FirstName = "Roland", LastName = "Cohen" };
        private static Politician GeneHouston = new Politician {FirstName = "Gene", LastName = "Houston" };
        private static City WashingtonDC = new City {Name = "Washington D.C.", Mayor = SuzanneBenson};
        private static City Olympia = new City {Name = "Olympia", Mayor = SarahCasey};
        private static City Austin = new City {Name = "Austin", Mayor = RolandCohen};
        private static State Washington = new State {Name = "Washington", Capital = Olympia, Governor = CharlesRogers};
        private static State Texas = new State {Name = "Texas", Capital = Austin, Governor = GeneHouston};
        private static State[] states = { Washington, Texas };
        public static Country UnitedStates = new Country
        {
            Name = "United States of America",
            Capital = WashingtonDC,
            President = GeorgeAdams,
            States = new List<State>(states)
        };

        public static Ship Titanic = new Ship
        {
            Name = "Titanic",
            Weight = 52310,
            Capacity = 2230,
        };
    }

    public class Car
    {
        private string color;

        public string Make { get; init; }
        public string Model { get; init; }
        public int YearOfManufacture { get; init; }
        public Engine Engine { get; init; }
        
        [IonIgnore]
        public double Speed { get { return new Random().NextDouble(); } }

        [IonPropertyName("weightInKg")]
        public double Weight { get; init; }

        public string GetColor() 
        {
            return "#FF0000";
        }

        public void SetColor(string input) 
        {
            this.color = input;
        }

        public override string ToString()
        {
            return "<Car>{ Make: " + Make + ", Model: " + Model + ", YearOfManufacture: " + YearOfManufacture + " }";
        }
    }

    public class Engine
    {
        public int Cylinders { get; init; }
        public DateTime ManufactureDate { get; init; }

        public override string ToString()
        {
            return "<Engine>{ Cylinders: " + Cylinders + ", ManufactureDate: " + ManufactureDate + " }";
        }
    }

    public class Registration
    {
        [IonField]
        private LicensePlate license;

        public Registration()
        {
        }

        public Registration(LicensePlate license)
        {
            this.license = license;
        }

        public override string ToString()
        {
            return "<LicensePlate>{ license: " + license + " }";
        }
    }

    public class LicensePlate
    {
        [IonPropertyName("licenseCode")]
        [IonField]
        private readonly string code;

        [IonField]
        DateTime expires;

        public LicensePlate()
        {
        }

        public LicensePlate(string code, DateTime expires)
        {
            this.code = code;
            this.expires = expires;
        }

        public override string ToString()
        {
            return "<LicensePlate>{ code: " + code + ", expires: " + expires +  " }";
        }
    }

    public class Radio
    {
        [IonPropertyName("broadcastMethod")]
        public string Band { get; init; }

        public override string ToString()
        {
            return "<Radio>{ Band: " + Band + " }";
        }
    }

    public class Wheel
    {
        [IonConstructor]
        public Wheel([IonPropertyName("specification")] string specification)
        {

        }
    }

    public class School
    {
        private readonly string address;
        private int studentCount;
        private List<Teacher> faculty;

        public School()
        {
            this.address = null;
            this.studentCount = 0;
            this.faculty = new List<Teacher>();
        }
        
        public School(string address, int studentCount, List<Teacher> faculty)
        {
            this.address = address;
            this.studentCount = studentCount;
            this.faculty = faculty;
        }
        
        public override string ToString()
        {
            return "<School>{ address: " + address + ", studentCount: " + studentCount + ", faculty: " + faculty + " }";
        }
    }

    public class Teacher
    {
        public readonly string firstName;
        public readonly string lastName;
        public string department;
        public readonly DateTime? birthDate;

        public Teacher()
        {
            this.firstName = null;
            this.lastName = null;
            this.department = null;
            this.birthDate = null;
        }
        
        public Teacher(string firstName, string lastName, string department, DateTime birthDate)
        {
            this.firstName = firstName;
            this.lastName = lastName;
            this.department = department;
            this.birthDate = birthDate;
        }
        
        public override string ToString()
        {
            return "<Teacher>{ firstName: " + firstName + ", lastName: " + lastName + ", department: " + department + ", birthDate: " + birthDate + " }";
        }
    }

<<<<<<< HEAD
    public class Student
    {
        public string FirstName { get; init; }
        public string LastName { get; init; }
        public string Major { get; }

        public Student()
        {
            this.FirstName = default;
            this.LastName = default;
            this.Major = default;
        }
        
        public Student(string firstName, string lastName, string major)
        {
            this.FirstName = firstName;
            this.LastName = lastName;
            this.Major = major;
        }
        
        public override string ToString()
        {
            return $"<Student>{{ FirstName: {FirstName}, LastName: {LastName}, Major: {Major} }}";
        }
=======
    public class Country
    {
        public string Name { get; init; }
        public City Capital { get; init; }
        public Politician President { get; init; }
        public List<State> States { get; init; }
    }

    public class State
    {
        public string Name { get; init; }
        public City Capital { get; init; }
        public Politician Governor { get; init; }
    }

    public class City
    {
        public string Name { get; init; }
        public Politician Mayor { get; init; }
    }

    public class Politician
    {
        public string FirstName { get; init; }
        public string LastName { get; init; }
>>>>>>> 3a39d51d
    }
}<|MERGE_RESOLUTION|>--- conflicted
+++ resolved
@@ -343,7 +343,6 @@
         }
     }
 
-<<<<<<< HEAD
     public class Student
     {
         public string FirstName { get; init; }
@@ -368,7 +367,8 @@
         {
             return $"<Student>{{ FirstName: {FirstName}, LastName: {LastName}, Major: {Major} }}";
         }
-=======
+    }
+
     public class Country
     {
         public string Name { get; init; }
@@ -394,6 +394,5 @@
     {
         public string FirstName { get; init; }
         public string LastName { get; init; }
->>>>>>> 3a39d51d
     }
 }